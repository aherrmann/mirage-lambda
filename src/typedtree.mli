--- conflicted
+++ resolved
@@ -17,17 +17,10 @@
 
 module Type: sig
 
-<<<<<<< HEAD
-  type lwt = Higher.Lwt.t
-
-  type ('a, 'b) app = ('a, 'b) Higher.app
-
-=======
   module Lwt: Higher.Newtype1 with type 'a s = 'a Lwt.t
   type lwt = Lwt.t
 
   type ('a, 'b) app = App of ('a, 'b) Higher.app
->>>>>>> acf5821b
   type 'a t = 'a T.t
 
   type ('a, 'b) either = ('a, 'b) T.either =
